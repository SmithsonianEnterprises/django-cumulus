--- conflicted
+++ resolved
@@ -1,85 +1,24 @@
 import mimetypes
-<<<<<<< HEAD
 import pyrax
 
 from django.conf import settings
 from django.core.files import File
-=======
-import os
-import re
-from gzip import GzipFile
-from StringIO import StringIO
-
-import cloudfiles
-from cloudfiles.errors import NoSuchObject, ResponseError
-
-from django.core.files.base import File, ContentFile
->>>>>>> 2c69ca24
 from django.core.files.storage import Storage
 
 from cumulus.settings import CUMULUS
 
 
-<<<<<<< HEAD
 class SwiftclientStorage(Storage):
-=======
-HEADER_PATTERNS = tuple((re.compile(p), h) for p, h in CUMULUS.get('HEADERS', {}))
-
-
-def sync_headers(cloud_obj, headers={}, header_patterns=HEADER_PATTERNS):
-    """
-    Overwrite the given cloud_obj's headers with the ones given as ``headers`
-    and add additional headers as defined in the HEADERS setting depending on 
-    the cloud_obj's file name.
-    """
-    # don't set headers on directories
-    content_type = getattr(cloud_obj, 'content_type', None)
-    if content_type == 'application/directory':
-        return
-    matched_headers = {}
-    for pattern, pattern_headers in header_patterns:
-        if pattern.match(cloud_obj.name):
-            matched_headers.update(pattern_headers.copy())
-    matched_headers.update(cloud_obj.headers)  # preserve headers already set
-    matched_headers.update(headers)  # explicitly set headers overwrite matches and already set headers
-    if matched_headers != cloud_obj.headers:
-        cloud_obj.headers = matched_headers
-        cloud_obj.sync_metadata()
-
-
-def get_gzipped_contents(input_file):
-    """
-    Return a gzipped version of a previously opened file's buffer.
-    """
-    zbuf = StringIO()
-    zfile = GzipFile(mode='wb', compresslevel=6, fileobj=zbuf)
-    zfile.write(input_file.read())
-    zfile.close()
-    return ContentFile(zbuf.getvalue())
-
-
-class CloudFilesStorage(Storage):
->>>>>>> 2c69ca24
     """
     Custom storage for Swiftclient.
     """
     default_quick_listdir = True
-    api_key = CUMULUS['API_KEY']
-    auth_url = CUMULUS['AUTH_URL']
-    connection_kwargs = {}
-    container_name = CUMULUS['CONTAINER']
-    timeout = CUMULUS['TIMEOUT']
-    use_servicenet = CUMULUS['SERVICENET']
-    username = CUMULUS['USERNAME']
-    ttl = CUMULUS['TTL']
-    use_ssl = CUMULUS['USE_SSL']
 
     def __init__(self, username=None, api_key=None, container=None,
                  connection_kwargs=None):
         """
         Initialize the settings for the connection and container.
         """
-<<<<<<< HEAD
         api_key = api_key or CUMULUS["API_KEY"]
         username = username or CUMULUS["USERNAME"]
         pyrax.set_credentials(username, api_key)
@@ -88,21 +27,6 @@
         self.container_name = container or CUMULUS["CONTAINER"]
         self.use_snet = CUMULUS["SERVICENET"]
         self.use_ssl = CUMULUS["USE_SSL"]
-=======
-        if username is not None:
-            self.username = username
-        if api_key is not None:
-            self.api_key = api_key
-        if container is not None:
-            self.container_name = container
-        if timeout is not None:
-            self.timeout = timeout
-        if connection_kwargs is not None:
-            self.connection_kwargs = connection_kwargs
-
-        if 'CONTAINER_URI' in CUMULUS:
-            self._container_public_uri = CUMULUS['CONTAINER_URI']
->>>>>>> 2c69ca24
 
     def __getstate__(self):
         """
@@ -129,19 +53,12 @@
         Set the container (and, if needed, the configured TTL on it), making
         the container publicly available.
         """
-<<<<<<< HEAD
         if not container.cdn_enabled:
             container.make_public()
         # if container.cdn_ttl != self.ttl or not container.is_public():
         #     container.make_public(ttl=self.ttl)
         if hasattr(self, "_container_public_uri"):
             delattr(self, "_container_public_uri")
-=======
-        if container.cdn_ttl != self.ttl or not container.is_public():
-            container.make_public(ttl=self.ttl)
-        if hasattr(self, '_container_public_uri'):
-            delattr(self, '_container_public_uri')
->>>>>>> 2c69ca24
         self._container = container
 
     container = property(_get_container, _set_container)
@@ -153,7 +70,7 @@
             self._container_public_uri = self.container.cdn_ssl_uri
         elif CUMULUS["CONTAINER_URI"]:
             self._container_public_uri = CUMULUS["CONTAINER_URI"]
-        else:
+            else:
             self._container_public_uri = self.container.cdn_uri
         if CUMULUS["CNAMES"] and self._container_public_uri in CUMULUS["CNAMES"]:
             self._container_public_uri = CUMULUS["CNAMES"][container_public_uri]
@@ -168,7 +85,7 @@
         if name not in self.container.get_object_names():
             return False
         else:
-            return self.container.get_object(name)
+        return self.container.get_object(name)
 
     def _open(self, name, mode="rb"):
         """
@@ -181,7 +98,6 @@
         Use the Swiftclient service to write ``content`` to a remote
         file (called ``name``).
         """
-<<<<<<< HEAD
         # Checks if the content_type is already set.
         # Otherwise uses the mimetypes library to guess.
         if hasattr(content.file, "content_type"):
@@ -194,38 +110,6 @@
                                         data=content.read(),
                                         content_type=content_type,
                                         etag=None)
-=======
-        (path, last) = os.path.split(name)
-        if path:
-            try:
-                self.container.get_object(path)
-            except NoSuchObject:
-                self._save(path, CloudStorageDirectory(path))
-
-        content.open()
-        cloud_obj = self.container.create_object(name)
-        # If the content type is available, pass it in directly rather than
-        # getting the cloud object to try to guess.
-        if hasattr(content.file, 'content_type'):
-            cloud_obj.content_type = content.file.content_type
-        elif hasattr(content, 'content_type'):
-            cloud_obj.content_type = content.content_type
-        else:
-            mime_type, encoding = mimetypes.guess_type(name)
-            cloud_obj.content_type = mime_type
-        # gzip the file if its of the right content type
-        if cloud_obj.content_type in CUMULUS.get('GZIP_CONTENT_TYPES', []):
-            content = get_gzipped_contents(content)
-            cloud_obj.headers['Content-Encoding'] = 'gzip'
-        # set file size
-        if hasattr(content.file, 'size'):
-            cloud_obj.size = content.file.size
-        else:
-            cloud_obj.size = content.size
-        cloud_obj.send(content)
-        content.close()
-        sync_headers(cloud_obj)
->>>>>>> 2c69ca24
         return name
 
     def delete(self, name):
@@ -278,7 +162,7 @@
         path_len = len(path)
         for name in self.container.get_object_names():
             if name.startswith(path):
-                files.append(name[path_len:])
+            files.append(name[path_len:])
         return ([], files)
 
     def full_listdir(self, path):
@@ -294,61 +178,20 @@
         path_len = len(path)
         for name in self.container.get_object_names():
             if name.startswith(path):
-                name = name[path_len:]
+            name = name[path_len:]
                 slash = name[1:-1].find("/") + 1
-                if slash:
-                    dirs.add(name[:slash])
+            if slash:
+                dirs.add(name[:slash])
                     files.append(name[slash + 1:])
                 else:
-                    files.append(name)
+                files.append(name)
         dirs = list(dirs)
         dirs.sort()
         return (dirs, files)
 
-<<<<<<< HEAD
-=======
-    def size(self, name):
-        """
-        Returns the total size, in bytes, of the file specified by name.
-        """
-        return self._get_cloud_obj(name).size
-
-    def url(self, name):
-        """
-        Returns an absolute URL where the file's contents can be accessed
-        directly by a web browser.
-        """
-        return '%s/%s' % (self.container_url, name)
-
-    def modified_time(self, name):
-        # CloudFiles return modified date in different formats
-        # depending on whether or not we pre-loaded objects.
-        # When pre-loaded, timezone is not included but we
-        # assume UTC. Since FileStorage returns localtime, and
-        # collectstatic compares these dates, we need to depend 
-        # on dateutil to help us convert timezones.
-        try:
-           from dateutil import parser, tz
-        except ImportError:
-            raise NotImplementedError("This functionality requires dateutil to be installed")
-
-        obj = self.container.get_object(name)
-
-        # convert to string to date
-        date = parser.parse(obj.last_modified)
-
-        # if the date has no timzone, assume UTC
-        if date.tzinfo == None:
-            date = date.replace(tzinfo=tz.tzutc())
-
-        # convert date to local time w/o timezone
-        date = date.astimezone(tz.tzlocal()).replace(tzinfo=None)
-        return date
-
->>>>>>> 2c69ca24
 
 class SwiftclientStaticStorage(SwiftclientStorage):
-    """
+        """
     Subclasses SwiftclientStorage to automatically set the container
     to the one specified in CUMULUS["STATIC_CONTAINER"]. This provides
     the ability to specify a separate storage backend for Django's
@@ -358,14 +201,10 @@
     than CUMULUS["CONTAINER"]. Then, tell Django's staticfiles app by setting
     STATICFILES_STORAGE = "cumulus.storage.SwiftclientStaticStorage".
     """
-<<<<<<< HEAD
     def __init__(self, *args, **kwargs):
         if not "container" in kwargs:
             kwargs["container"] = CUMULUS["STATIC_CONTAINER"]
         super(SwiftclientStaticStorage, self).__init__(*args, **kwargs)
-=======
-    container_name = CUMULUS['STATIC_CONTAINER']
->>>>>>> 2c69ca24
 
 
 class SwiftclientStorageFile(File):
@@ -375,7 +214,7 @@
         self._storage = storage
         self._pos = 0
         super(SwiftclientStorageFile, self).__init__(file=None, name=name,
-                                                     *args, **kwargs)
+                                                    *args, **kwargs)
 
     def _get_pos(self):
         return self._pos
@@ -405,11 +244,7 @@
 
     file = property(_get_file, _set_file)
 
-<<<<<<< HEAD
     def read(self, chunk_size):
-=======
-    def read(self, num_bytes=0):
->>>>>>> 2c69ca24
         if self._pos == self._get_size():
             return ""
         data = self.file.get(chunk_size=chunk_size).next()
